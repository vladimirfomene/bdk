# Changelog
All notable changes to this project will be documented in this file.

The format is based on [Keep a Changelog](https://keepachangelog.com/en/1.0.0/),
and this project adheres to [Semantic Versioning](https://semver.org/spec/v2.0.0.html).

## [Unreleased]



## [v0.18.0] - [v0.17.0]

- Add `sqlite-bundled` feature for deployments that need a bundled version of sqlite, ie. for mobile platforms.
- Added `Wallet::get_signers()`, `Wallet::descriptor_checksum()` and `Wallet::get_address_validators()`, exposed the `AsDerived` trait.
- Deprecate `database::Database::flush()`, the function is only needed for the sled database on mobile, instead for mobile use the sqlite database.
<<<<<<< HEAD
- Add `keychain: KeychainKind` to `wallet::AddressInfo`.
=======
- Improve key generation traits
>>>>>>> a328607d

## [v0.17.0] - [v0.16.1]

- Removed default verification from `wallet::sync`. sync-time verification is added in `script_sync` and is activated by `verify` feature flag.
- `verify` flag removed from `TransactionDetails`.
- Add `get_internal_address` to allow you to get internal addresses just as you get external addresses.
- added `ensure_addresses_cached` to `Wallet` to let offline wallets load and cache addresses in their database
- Add `is_spent` field to `LocalUtxo`; when we notice that a utxo has been spent we set `is_spent` field to true instead of deleting it from the db.

### Sync API change

To decouple the `Wallet` from the `Blockchain` we've made major changes:

- Removed `Blockchain` from Wallet.
- Removed `Wallet::broadcast` (just use `Blockchain::broadcast`)
- Deprecated `Wallet::new_offline` (all wallets are offline now)
- Changed `Wallet::sync` to take a `Blockchain`.
- Stop making a request for the block height when calling `Wallet:new`.
- Added `SyncOptions` to capture extra (future) arguments to `Wallet::sync`.
- Removed `max_addresses` sync parameter which determined how many addresses to cache before syncing since this can just be done with `ensure_addresses_cached`.

## [v0.16.1] - [v0.16.0]

- Pin tokio dependency version to ~1.14 to prevent errors due to their new MSRV 1.49.0

## [v0.16.0] - [v0.15.0]

- Disable `reqwest` default features.
- Added `reqwest-default-tls` feature: Use this to restore the TLS defaults of reqwest if you don't want to add a dependency to it in your own manifest.
- Use dust_value from rust-bitcoin
- Fixed generating WIF in the correct network format.

## [v0.15.0] - [v0.14.0]

- Overhauled sync logic for electrum and esplora.
- Unify ureq and reqwest esplora backends to have the same configuration parameters. This means reqwest now has a timeout parameter and ureq has a concurrency parameter.
- Fixed esplora fee estimation.

## [v0.14.0] - [v0.13.0]

- BIP39 implementation dependency, in `keys::bip39` changed from tiny-bip39 to rust-bip39.
- Add new method on the `TxBuilder` to embed data in the transaction via `OP_RETURN`. To allow that a fix to check the dust only on spendable output has been introduced.
- Update the `Database` trait to store the last sync timestamp and block height
- Rename `ConfirmationTime` to `BlockTime`

## [v0.13.0] - [v0.12.0]

- Exposed `get_tx()` method from `Database` to `Wallet`.

## [v0.12.0] - [v0.11.0]

- Activate `miniscript/use-serde` feature to allow consumers of the library to access it via the re-exported `miniscript` crate.
- Add support for proxies in `EsploraBlockchain`
- Added `SqliteDatabase` that implements `Database` backed by a sqlite database using `rusqlite` crate.

## [v0.11.0] - [v0.10.0]

- Added `flush` method to the `Database` trait to explicitly flush to disk latest changes on the db.

## [v0.10.0] - [v0.9.0]

- Added `RpcBlockchain` in the `AnyBlockchain` struct to allow using Rpc backend where `AnyBlockchain` is used (eg `bdk-cli`)
- Removed hard dependency on `tokio`.

### Wallet

- Removed and replaced `set_single_recipient` with more general `drain_to` and replaced `maintain_single_recipient` with `allow_shrinking`.

### Blockchain

- Removed `stop_gap` from `Blockchain` trait and added it to only `ElectrumBlockchain` and `EsploraBlockchain` structs.
- Added a `ureq` backend for use when not using feature `async-interface` or target WASM. `ureq` is a blocking HTTP client.

## [v0.9.0] - [v0.8.0]

### Wallet

- Added Bitcoin core RPC added as blockchain backend
- Added a `verify` feature that can be enable to verify the unconfirmed txs we download against the consensus rules

## [v0.8.0] - [v0.7.0]

### Wallet
- Added an option that must be explicitly enabled to allow signing using non-`SIGHASH_ALL` sighashes (#350)
#### Changed
`get_address` now returns an `AddressInfo` struct that includes the index and derefs to `Address`.

## [v0.7.0] - [v0.6.0]

### Policy
#### Changed
Removed `fill_satisfaction` method in favor of enum parameter in `extract_policy` method

#### Added
Timelocks are considered (optionally) in building the `satisfaction` field

### Wallet

- Changed `Wallet::{sign, finalize_psbt}` now take a `&mut psbt` rather than consuming it.
- Require and validate `non_witness_utxo` for SegWit signatures by default, can be adjusted with `SignOptions`
- Replace the opt-in builder option `force_non_witness_utxo` with the opposite `only_witness_utxo`. From now on we will provide the `non_witness_utxo`, unless explicitly asked not to.

## [v0.6.0] - [v0.5.1]

### Misc
#### Changed
- New minimum supported rust version is 1.46.0
- Changed `AnyBlockchainConfig` to use serde tagged representation.

### Descriptor
#### Added
- Added ability to analyze a `PSBT` to check which and how many signatures are already available

### Wallet
#### Changed
- `get_new_address()` refactored to `get_address(AddressIndex::New)` to support different `get_address()` index selection strategies

#### Added
- Added `get_address(AddressIndex::LastUnused)` which returns the last derived address if it has not been used or if used in a received transaction returns a new address
- Added `get_address(AddressIndex::Peek(u32))` which returns a derived address for a specified descriptor index but does not change the current index
- Added `get_address(AddressIndex::Reset(u32))` which returns a derived address for a specified descriptor index and resets current index to the given value
- Added `get_psbt_input` to create the corresponding psbt input for a local utxo.

#### Fixed
- Fixed `coin_select` calculation for UTXOs where `value < fee` that caused over-/underflow errors.

## [v0.5.1] - [v0.5.0]

### Misc
#### Changed
- Pin `hyper` to `=0.14.4` to make it compile on Rust 1.45

## [v0.5.0] - [v0.4.0]

### Misc
#### Changed
- Updated `electrum-client` to version `0.7`

### Wallet
#### Changed
- `FeeRate` constructors `from_sat_per_vb` and `default_min_relay_fee` are now `const` functions

## [v0.4.0] - [v0.3.0]

### Keys
#### Changed
- Renamed `DerivableKey::add_metadata()` to `DerivableKey::into_descriptor_key()`
- Renamed `ToDescriptorKey::to_descriptor_key()` to `IntoDescriptorKey::into_descriptor_key()`
#### Added
- Added an `ExtendedKey` type that is an enum of `bip32::ExtendedPubKey` and `bip32::ExtendedPrivKey`
- Added `DerivableKey::into_extended_key()` as the only method that needs to be implemented

### Misc
#### Removed
- Removed the `parse_descriptor` example, since it wasn't demonstrating any bdk-specific API anymore.
#### Changed
- Updated `bitcoin` to `0.26`, `miniscript` to `5.1` and `electrum-client` to `0.6`
#### Added
- Added support for the `signet` network (issue #62)
- Added a function to get the version of BDK at runtime

### Wallet
#### Changed
- Removed the explicit `id` argument from `Wallet::add_signer()` since that's now part of `Signer` itself
- Renamed `ToWalletDescriptor::to_wallet_descriptor()` to `IntoWalletDescriptor::into_wallet_descriptor()`

### Policy
#### Changed
- Removed unneeded `Result<(), PolicyError>` return type for `Satisfaction::finalize()`
- Removed the `TooManyItemsSelected` policy error (see commit message for more details)

## [v0.3.0] - [v0.2.0]

### Descriptor
#### Changed
- Added an alias `DescriptorError` for `descriptor::error::Error`
- Changed the error returned by `descriptor!()` and `fragment!()` to `DescriptorError`
- Changed the error type in `ToWalletDescriptor` to `DescriptorError`
- Improved checks on descriptors built using the macros

### Blockchain
#### Changed
- Remove `BlockchainMarker`, `OfflineClient` and `OfflineWallet` in favor of just using the unit
  type to mark for a missing client.
- Upgrade `tokio` to `1.0`.

### Transaction Creation Overhaul

The `TxBuilder` is now created from the `build_tx` or `build_fee_bump` functions on wallet and the
final transaction is created by calling `finish` on the builder.

- Removed `TxBuilder::utxos` in favor of `TxBuilder::add_utxos`
- Added `Wallet::build_tx` to replace `Wallet::create_tx`
- Added `Wallet::build_fee_bump` to replace `Wallet::bump_fee`
- Added `Wallet::get_utxo`
- Added `Wallet::get_descriptor_for_keychain`

### `add_foreign_utxo`

- Renamed `UTXO` to `LocalUtxo`
- Added `WeightedUtxo` to replace floating `(UTXO, usize)`.
- Added `Utxo` enum to incorporate both local utxos and foreign utxos
- Added `TxBuilder::add_foreign_utxo` which allows adding a utxo external to the wallet.

### CLI
#### Changed
- Remove `cli.rs` module, `cli-utils` feature and `repl.rs` example; moved to new [`bdk-cli`](https://github.com/bitcoindevkit/bdk-cli) repository

## [v0.2.0] - [0.1.0-beta.1]

### Project
#### Added
- Add CONTRIBUTING.md
- Add a Discord badge to the README
- Add code coverage github actions workflow
- Add scheduled audit check in CI
- Add CHANGELOG.md

#### Changed
- Rename the library to `bdk`
- Rename `ScriptType` to `KeychainKind`
- Prettify README examples on github
- Change CI to github actions
- Bump rust-bitcoin to 0.25, fix Cargo dependencies
- Enable clippy for stable and tests by default
- Switch to "mainline" rust-miniscript
- Generate a different cache key for every CI job
- Fix to at least bitcoin ^0.25.2

#### Fixed
- Fix or ignore clippy warnings for all optional features except compact_filters
- Pin cc version because last breaks rocksdb build

### Blockchain
#### Added
- Add a trait to create `Blockchain`s from a configuration
- Add an `AnyBlockchain` enum to allow switching at runtime
- Document `AnyBlockchain` and `ConfigurableBlockchain`
- Use our Instant struct to be compatible with wasm
- Make esplora call in parallel
- Allow to set concurrency in Esplora config and optionally pass it in repl

#### Fixed
- Fix receiving a coinbase using Electrum/Esplora
- Use proper type for EsploraHeader, make conversion to BlockHeader infallible
- Eagerly unwrap height option, save one collect

#### Changed
- Simplify the architecture of blockchain traits
- Improve sync
- Remove unused varaint HeaderParseFail

### CLI
#### Added
- Conditionally remove cli args according to enabled feature

#### Changed
- Add max_addresses param in sync
- Split the internal and external policy paths

### Database
#### Added
- Add `AnyDatabase` and `ConfigurableDatabase` traits

### Descriptor
#### Added
- Add a macro to write descriptors from code
- Add descriptor templates, add `DerivableKey`
- Add ToWalletDescriptor trait tests
- Add support for `sortedmulti` in `descriptor!`
- Add ExtractPolicy trait tests
- Add get_checksum tests, cleanup tests
- Add descriptor macro tests

#### Changes
- Improve the descriptor macro, add traits for key and descriptor types

#### Fixes
- Fix the recovery of a descriptor given a PSBT

### Keys
#### Added
- Add BIP39 support
- Take `ScriptContext` into account when converting keys
- Add a way to restrict the networks in which keys are valid
- Add a trait for keys that can be generated
- Fix entropy generation
- Less convoluted entropy generation
- Re-export tiny-bip39
- Implement `GeneratableKey` trait for `bitcoin::PrivateKey`
- Implement `ToDescriptorKey` trait for `GeneratedKey`
- Add a shortcut to generate keys with the default options

#### Fixed
- Fix all-keys and cli-utils tests

### Wallet
#### Added
- Allow to define static fees for transactions Fixes #137
- Merging two match expressions for fee calculation
- Incorporate RBF rules into utxo selection function
- Add Branch and Bound coin selection
- Add tests for BranchAndBoundCoinSelection::coin_select
- Add tests for BranchAndBoundCoinSelection::bnb
- Add tests for BranchAndBoundCoinSelection::single_random_draw
- Add test that shwpkh populates witness_utxo
- Add witness and redeem scripts to PSBT outputs
- Add an option to include `PSBT_GLOBAL_XPUB`s in PSBTs
- Eagerly finalize inputs

#### Changed
- Use collect to avoid iter unwrapping Options
- Make coin_select take may/must use utxo lists
- Improve `CoinSelectionAlgorithm`
- Refactor `Wallet::bump_fee()`
- Default to SIGHASH_ALL if not specified
- Replace ChangeSpendPolicy::filter_utxos with a predicate
- Make 'unspendable' into a HashSet
- Stop implicitly enforcing manaul selection by .add_utxo
- Rename DumbCS to LargestFirstCoinSelection
- Rename must_use_utxos to required_utxos
- Rename may_use_utxos to optional_uxtos
- Rename get_must_may_use_utxos to preselect_utxos
- Remove redundant Box around address validators
- Remove redundant Box around signers
- Make Signer and AddressValidator Send and Sync
- Split `send_all` into `set_single_recipient` and `drain_wallet`
- Use TXIN_DEFAULT_WEIGHT constant in coin selection
- Replace `must_use` with `required` in coin selection
- Take both spending policies into account in create_tx
- Check last derivation in cache to avoid recomputation
- Use the branch-and-bound cs by default
- Make coin_select return UTXOs instead of TxIns
- Build output lookup inside complete transaction
- Don't wrap SignersContainer arguments in Arc
- More consistent references with 'signers' variables

#### Fixed
- Fix signing for `ShWpkh` inputs
- Fix the recovery of a descriptor given a PSBT

### Examples
#### Added
- Support esplora blockchain source in repl

#### Changed
- Revert back the REPL example to use Electrum
- Remove the `magic` alias for `repl`
- Require esplora feature for repl example

#### Security
- Use dirs-next instead of dirs since the latter is unmantained

## [0.1.0-beta.1] - 2020-09-08

### Blockchain
#### Added
- Lightweight Electrum client with SSL/SOCKS5 support
- Add a generalized "Blockchain" interface
- Add Error::OfflineClient
- Add the Esplora backend
- Use async I/O in the various blockchain impls
- Compact Filters blockchain implementation
- Add support for Tor
- Impl OnlineBlockchain for types wrapped in Arc

### Database
#### Added
- Add a generalized database trait and a Sled-based implementation
- Add an in-memory database

### Descriptor
#### Added
- Wrap Miniscript descriptors to support xpubs
- Policy and contribution
- Transform a descriptor into its "public" version
- Use `miniscript::DescriptorPublicKey`

### Macros
#### Added
- Add a feature to enable the async interface on non-wasm32 platforms

### Wallet
#### Added
- Wallet logic
- Add `assume_height_reached` in PSBTSatisfier
- Add an option to change the assumed current height
- Specify the policy branch with a map
- Add a few commands to handle psbts
- Add hd_keypaths to outputs
- Add a `TxBuilder` struct to simplify `create_tx()`'s interface
- Abstract coin selection in a separate trait
- Refill the address pool whenever necessary
- Implement the wallet import/export format from FullyNoded
- Add a type convert fee units, add `Wallet::estimate_fee()`
- TxOrdering, shuffle/bip69 support
- Add RBF and custom versions in TxBuilder
- Allow limiting the use of internal utxos in TxBuilder
- Add `force_non_witness_utxo()` to TxBuilder
- RBF and add a few tests
- Add AddressValidators
- Add explicit ordering for the signers
- Support signing the whole tx instead of individual inputs
- Create a PSBT signer from an ExtendedDescriptor

### Examples
#### Added
- Add REPL broadcast command
- Add a miniscript compiler CLI
- Expose list_transactions() in the REPL
- Use `MemoryDatabase` in the compiler example
- Make the REPL return JSON

[0.1.0-beta.1]: https://github.com/bitcoindevkit/bdk/compare/96c87ea5...0.1.0-beta.1
[v0.2.0]: https://github.com/bitcoindevkit/bdk/compare/0.1.0-beta.1...v0.2.0
[v0.3.0]: https://github.com/bitcoindevkit/bdk/compare/v0.2.0...v0.3.0
[v0.4.0]: https://github.com/bitcoindevkit/bdk/compare/v0.3.0...v0.4.0
[v0.5.0]: https://github.com/bitcoindevkit/bdk/compare/v0.4.0...v0.5.0
[v0.5.1]: https://github.com/bitcoindevkit/bdk/compare/v0.5.0...v0.5.1
[v0.6.0]: https://github.com/bitcoindevkit/bdk/compare/v0.5.1...v0.6.0
[v0.7.0]: https://github.com/bitcoindevkit/bdk/compare/v0.6.0...v0.7.0
[v0.8.0]: https://github.com/bitcoindevkit/bdk/compare/v0.7.0...v0.8.0
[v0.9.0]: https://github.com/bitcoindevkit/bdk/compare/v0.8.0...v0.9.0
[v0.10.0]: https://github.com/bitcoindevkit/bdk/compare/v0.9.0...v0.10.0
[v0.11.0]: https://github.com/bitcoindevkit/bdk/compare/v0.10.0...v0.11.0
[v0.12.0]: https://github.com/bitcoindevkit/bdk/compare/v0.11.0...v0.12.0
[v0.13.0]: https://github.com/bitcoindevkit/bdk/compare/v0.12.0...v0.13.0
[v0.14.0]: https://github.com/bitcoindevkit/bdk/compare/v0.13.0...v0.14.0
[v0.15.0]: https://github.com/bitcoindevkit/bdk/compare/v0.14.0...v0.15.0
[v0.16.0]: https://github.com/bitcoindevkit/bdk/compare/v0.15.0...v0.16.0
[v0.16.1]: https://github.com/bitcoindevkit/bdk/compare/v0.16.0...v0.16.1
[v0.17.0]: https://github.com/bitcoindevkit/bdk/compare/v0.16.1...v0.17.0
[v0.18.0]: https://github.com/bitcoindevkit/bdk/compare/v0.17.0...v0.18.0
[unreleased]: https://github.com/bitcoindevkit/bdk/compare/v0.18.0...HEAD<|MERGE_RESOLUTION|>--- conflicted
+++ resolved
@@ -13,11 +13,8 @@
 - Add `sqlite-bundled` feature for deployments that need a bundled version of sqlite, ie. for mobile platforms.
 - Added `Wallet::get_signers()`, `Wallet::descriptor_checksum()` and `Wallet::get_address_validators()`, exposed the `AsDerived` trait.
 - Deprecate `database::Database::flush()`, the function is only needed for the sled database on mobile, instead for mobile use the sqlite database.
-<<<<<<< HEAD
 - Add `keychain: KeychainKind` to `wallet::AddressInfo`.
-=======
 - Improve key generation traits
->>>>>>> a328607d
 
 ## [v0.17.0] - [v0.16.1]
 
